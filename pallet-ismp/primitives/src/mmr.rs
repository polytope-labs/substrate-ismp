--- conflicted
+++ resolved
@@ -13,11 +13,7 @@
 // See the License for the specific language governing permissions and
 // limitations under the License.
 
-<<<<<<< HEAD
 //! MMR utilities
-=======
-//! Some primtives used by the MMR
->>>>>>> 8463d510
 
 use core::fmt::Formatter;
 
@@ -30,19 +26,6 @@
 use primitive_types::H256;
 use sp_runtime::traits;
 
-<<<<<<< HEAD
-/// A leaf index
-pub type LeafIndex = u64;
-/// A Node index
-pub type NodeIndex = u64;
-
-/// A lead in the MMr tree
-#[derive(Debug, Clone, Decode, Encode, PartialEq, Eq)]
-pub enum Leaf {
-    /// A request variant
-    Request(Request),
-    /// A response variant.
-=======
 /// Index of a leaf in the MMR
 pub type LeafIndex = u64;
 /// Index of a node in the MMR
@@ -51,10 +34,9 @@
 /// A concrete Leaf for the MMR
 #[derive(Debug, Clone, Decode, Encode, PartialEq, Eq)]
 pub enum Leaf {
-    /// A request leaf
+    /// A request variant
     Request(Request),
-    /// A response leaf
->>>>>>> 8463d510
+    /// A response variant
     Response(Response),
 }
 
